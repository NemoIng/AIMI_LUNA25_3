from pathlib import Path
from loss_functions import ComboLoss, AsymmetricFocalTverskyLoss as AFTLoss, FocalLossBCE
import torch

from models.model_2d import ResNet34, ResNet34_exp
from models.model_3d_base import I3D
from models.model_3d_resnet import ResNet3D
from models.model_3d_densenet import DenseNet3D

class Configuration(object):
    def __init__(self) -> None:
        self.device = torch.device(f"cuda:0" if torch.cuda.is_available() else "cpu")

        # Working directory
        self.WORKDIR = Path(".")
        self.RESOURCES = Path("resources")
        # Starting weights for the I3D model
        self.MODEL_RGB_I3D = (
            self.RESOURCES / "model_rgb.pth"
        )
        
        # Data parameters
        # Path to the nodule blocks folder provided for the LUNA25 training data. 
        self.DATADIR = Path("luna25_nodule_blocks")

        # Results will be saved in the /results/ directory, inside a subfolder named according to the specified EXPERIMENT_NAME and MODE.
        self.EXPERIMENT_DIR = self.WORKDIR / "results"
        if not self.EXPERIMENT_DIR.exists():
            self.EXPERIMENT_DIR.mkdir(parents=True)
            
        # self.EXPERIMENT_NAME = "LUNA25-3D-Combo" # Name of the experiment
        # self.MODE = "3D" # 2D or 3D
<<<<<<< HEAD
        self.EXPERIMENT_NAME = "aug_run1" # Name of the experiment
        self.MODE = "2D"
        self.MODEL_3D = "3DRes" # 3D model to use: I3D, 3DRes, or 3DRes
=======
        self.EXPERIMENT_NAME = "resnet_focalNoDice_drop0.2" # Name of the experiment
        self.MODE = "3D"
        self.MODEL_3D = "3DDense" # 3D model to use: I3D, 3DDense, or 3DRes
>>>>>>> c5632d2b

        self.EXPERIMENT_NAME = f"{self.MODE}_{self.EXPERIMENT_NAME}"
        
        self.alpha = 0.3
        self.gamma = 2.0
        self.loss_function = ComboLoss(alpha=self.alpha, gamma=self.gamma, dice_weight=0.0).to(self.device)
        
        # self.alpha = 0.7
        # self.gamma = 0.75
        # self.loss_function = AFTLoss(alpha=self.alpha, beta=0.3, gamma=self.gamma).to(self.device)

        # self.alpha=0.1
        # self.gamma=2.0
        # self.loss_function = FocalLossBCE(alpha=self.alpha, gamma=self.gamma)
        
        # Training parameters
        self.SEED = 2025
        self.NUM_WORKERS = 2
        self.SIZE_MM = 50
        self.SIZE_PX = 64
        self.BATCH_SIZE = 32
        self.ROTATION = ((-90, 90), (-90, 90), (-90, 90))
        # self.ROTATION = ((-180, 180), (-180, 180), (-180, 180))
        self.TRANSLATION = True
        self.EPOCHS = 40
        self.PATIENCE = 10
        self.PATCH_SIZE = [64, 128, 128]
        self.LEARNING_RATE = 2e-5
        self.WEIGHT_DECAY = 5e-3
 
        # Other parameters
        self.DROPOUT = 0.2
        self.BATCHNORM = False
        self.CROSS_VALIDATION = False
        self.CROSS_VALIDATION_FOLDS = 5

        self.AUGMENTATIONS = True
        self.AUG_SETTINGS = {
            # 2D
            "horizontal_flip": 0.,
            "rotation_90": 0.,
            "brightness_shift": 0.,
            "gaussian_noise": 0.5,
            "coarse_dropout": 0.5,
            "zoom": 0.,
            "shear": 0.,
            # 3D
            "flip_x": 0.5,
            "flip_y": 0.5,
            "flip_z": 0.5,
            "brightness_shift_3d": 0.3,
            "gaussian_noise_3d": 0.3,
            "coarse_dropout_3d": 0.3,
        }
        
        # Path to the folder containing the CSVs for training and validation.
        self.CSV_DIR = Path("dataset_csv") if not self.CROSS_VALIDATION else Path("dataset_csv/cross_validation")
        # We provide an NLST dataset CSV, but participants are responsible for splitting the data into training and validation sets.
        self.CSV_DIR_TRAIN = self.CSV_DIR / "train.csv" # Path to the training CSV
        self.CSV_DIR_VALID = self.CSV_DIR / "valid.csv" # Path to the validation CSV
        
        if self.CROSS_VALIDATION: self.EXPERIMENT_NAME = f"{self.EXPERIMENT_NAME}_CV"
        
        # set model
        if self.MODE == "2D":
            self.model = ResNet34_exp(dropout=self.DROPOUT, batchnorm=self.BATCHNORM).to(self.device)
        elif self.MODE == "3D" and self.MODEL_3D == "I3D":
            self.model = I3D(
                num_classes=1,
                input_channels=3,
                pre_trained=True,
                freeze_bn=False,
            ).to(self.device)
        elif self.MODE == '3D' and self.MODEL_3D == "3DRes":
            self.model = ResNet3D(num_classes=1, input_channels=3, pretrained=True, 
                                  freeze_bn=False, dropout=self.DROPOUT).to(self.device)
        elif self.MODE == '3D' and self.MODEL_3D == "3DDense":
            self.model = DenseNet3D(num_classes=1, input_channels=3,
                dropout=self.DROPOUT).to(self.device)
                                           
        self.optimizer = torch.optim.AdamW(
            self.model.parameters(),
            lr=self.LEARNING_RATE,
            weight_decay=self.WEIGHT_DECAY,
        )

        self.scheduler = torch.optim.lr_scheduler.CosineAnnealingLR(
            self.optimizer, T_max=self.EPOCHS
        )

config = Configuration()<|MERGE_RESOLUTION|>--- conflicted
+++ resolved
@@ -30,15 +30,9 @@
             
         # self.EXPERIMENT_NAME = "LUNA25-3D-Combo" # Name of the experiment
         # self.MODE = "3D" # 2D or 3D
-<<<<<<< HEAD
-        self.EXPERIMENT_NAME = "aug_run1" # Name of the experiment
-        self.MODE = "2D"
-        self.MODEL_3D = "3DRes" # 3D model to use: I3D, 3DRes, or 3DRes
-=======
         self.EXPERIMENT_NAME = "resnet_focalNoDice_drop0.2" # Name of the experiment
         self.MODE = "3D"
         self.MODEL_3D = "3DDense" # 3D model to use: I3D, 3DDense, or 3DRes
->>>>>>> c5632d2b
 
         self.EXPERIMENT_NAME = f"{self.MODE}_{self.EXPERIMENT_NAME}"
         
