"""
Inference script for predicting malignancy of lung nodules
"""
import numpy as np
import dataloader
import torch
import torch.nn as nn
from torchvision import models
<<<<<<< HEAD
from models.model_3d_resnet import ResNet3D
=======
>>>>>>> b65379ed
from models.model_2d import ResNet34
import os
import math
import logging

logging.basicConfig(
    level=logging.DEBUG,
    format="[%(levelname)s][%(asctime)s] %(message)s",
    datefmt="%I:%M:%S",
)

# define processor
class MalignancyProcessor:
    """
    Loads a chest CT scan, and predicts the malignancy around a nodule
    """

    def __init__(self, mode="3D", suppress_logs=False, model_name="LUNA25-3D-lowLR-highWD-noDice-rot=90-3D-20250507"):

        self.size_px = 64
        self.size_mm = 50

        self.model_name = model_name
        self.mode = mode
        self.suppress_logs = suppress_logs

        if not self.suppress_logs:
            logging.info("Initializing the deep learning system")

        device = torch.device("cuda" if torch.cuda.is_available() else "cpu")
        if self.mode == "2D":
            self.model_2d = ResNet34(weights=None).to(device)
<<<<<<< HEAD
        elif self.mode == "3D":
            self.model_3d = ResNet3D(num_classes=1, input_channels=3, pretrained=False).to(device)

=======
        
>>>>>>> b65379ed
        self.model_root = "/opt/app/results/"

    def define_inputs(self, image, header, coords):
        self.image = image
        self.header = header
        self.coords = coords

    def extract_patch(self, coord, output_shape, mode):

        patch = dataloader.extract_patch(
            CTData=self.image,
            coord=coord,
            srcVoxelOrigin=self.header["origin"],
            srcWorldMatrix=self.header["transform"],
            srcVoxelSpacing=self.header["spacing"],
            output_shape=output_shape,
            voxel_spacing=(
                self.size_mm / self.size_px,
                self.size_mm / self.size_px,
                self.size_mm / self.size_px,
            ),
            coord_space_world=True,
            mode=mode,
        )

        # ensure same datatype...
        patch = patch.astype(np.float32)

        # clip and scale...
        patch_lung = dataloader.clip_and_scale(patch.copy(), -1000, 400)
        patch_mediastinum = dataloader.clip_and_scale(patch.copy(), 40, 400)
        patch_soft_tissue = dataloader.clip_and_scale(patch.copy(), -160, 240)

        patch_combined = np.stack([patch_lung, patch_mediastinum, patch_soft_tissue], axis=0)
        return patch_combined


    def _process_model(self, mode):

        if not self.suppress_logs:
            logging.info("Processing in " + mode)

        if mode == "2D":
            output_shape = [1, self.size_px, self.size_px]
            model = self.model_2d
        else:
            output_shape = [self.size_px, self.size_px, self.size_px]
            model = self.model_3d

        nodules = []

        for _coord in self.coords:

            patch = self.extract_patch(_coord, output_shape, mode=mode)
            nodules.append(patch)

        nodules = np.array(nodules)
        device = torch.device("cuda" if torch.cuda.is_available() else "cpu")
        nodules = torch.from_numpy(nodules).to(device)
        if nodules.ndim == 5 and nodules.shape[2] == 1:
            nodules = nodules.squeeze(2)  # van [B, C, 1, H, W] → [B, C, H, W]

        ckpt = torch.load(
            os.path.join(self.model_root, self.model_name, "best_metric_model.pth"),
            map_location=torch.device("cpu")
        )

        # Hernoem keys van backbone.* naar model.*
        new_ckpt = {}
        for k, v in ckpt.items():
            if k.startswith("backbone."):
                new_key = k.replace("backbone.", "model.")
                new_ckpt[new_key] = v
            else:
                new_ckpt[k] = v

        model.load_state_dict(new_ckpt, strict=False)

        model.eval()

        # Convert grayscale (1-channel) input to 3-channel if needed
        if nodules.dim() == 4 and nodules.shape[1] == 1:
            # For 2D: [B, 1, H, W] -> [B, 3, H, W]
            nodules = nodules.repeat(1, 3, 1, 1)
        elif nodules.dim() == 6 and nodules.shape[2] == 1:
            # For 3D: [B, C, 1, D, H, W] -> [B, C, D, H, W]
            nodules = nodules.squeeze(2)

        logits = model(nodules)
        logits = logits.data.cpu().numpy()

        logits = np.array(logits)
        return logits

    def predict(self):

        logits = self._process_model(self.mode)

        probability = torch.sigmoid(torch.from_numpy(logits)).numpy()
        return probability, logits<|MERGE_RESOLUTION|>--- conflicted
+++ resolved
@@ -6,10 +6,6 @@
 import torch
 import torch.nn as nn
 from torchvision import models
-<<<<<<< HEAD
-from models.model_3d_resnet import ResNet3D
-=======
->>>>>>> b65379ed
 from models.model_2d import ResNet34
 import os
 import math
@@ -42,13 +38,10 @@
         device = torch.device("cuda" if torch.cuda.is_available() else "cpu")
         if self.mode == "2D":
             self.model_2d = ResNet34(weights=None).to(device)
-<<<<<<< HEAD
+        
         elif self.mode == "3D":
             self.model_3d = ResNet3D(num_classes=1, input_channels=3, pretrained=False).to(device)
 
-=======
-        
->>>>>>> b65379ed
         self.model_root = "/opt/app/results/"
 
     def define_inputs(self, image, header, coords):
