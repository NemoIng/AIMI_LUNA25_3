import torch
import torch.nn as nn
import torchvision.models as models

class ResNet34Base(nn.Module):
    def __init__(self, num_classes=1, weights='IMAGENET1K_V1'):
        super(ResNet34Base, self).__init__()
        # Load pretrained ResNet34
        self.resnet34 = models.resnet34(weights=weights)
        
        # Replace the fully connected layer with a custom classification layer
        num_features = self.resnet34.fc.in_features
        self.resnet34.fc = nn.Sequential(
            nn.Linear(num_features, 1)
        )

    def forward(self, x):
        return self.resnet34(x)

class ResNet34(nn.Module):
<<<<<<< HEAD
    def __init__(self, num_classes=1, weights='IMAGENET1K_V1', dropout=0.3):
=======
    def __init__(self, num_classes=1, weights='IMAGENET1K_V1', dropout=[0.3]):
>>>>>>> b65379ed
        super(ResNet34, self).__init__()
        self.resnet34 = models.resnet34(weights=None)
        num_features = self.resnet34.fc.in_features
        self.resnet34.fc = nn.Sequential(
<<<<<<< HEAD
            nn.Linear(num_features, 256),
            nn.ReLU(),
            nn.Dropout(p=self.dropout),
            nn.Linear(256, 1)
=======
            nn.Identity(),               # fc.0 → dummy om de index te schuiven
            nn.Linear(num_features, 256),# fc.1
            nn.ReLU(),                   # fc.2
            nn.Dropout(p=dropout[0]),    # fc.3
            nn.Linear(256, 1)            # fc.4
>>>>>>> b65379ed
        )


    def forward(self, x):
        return self.resnet34(x)


class ResNet34_exp(nn.Module):
    def __init__(self, num_classes=1, weights='IMAGENET1K_V1', dropout=0.3, batchnorm=True):
        super(ResNet34_exp, self).__init__()
        # Load pretrained ResNet34
        self.resnet34 = models.resnet34(weights=None)
        self.dropout = dropout
        self.batchnorm = batchnorm
        
        # Replace the fully connected layer with a custom classification layer
        num_features = self.resnet34.fc.in_features
        self.resnet34.fc = nn.Sequential(
<<<<<<< HEAD
            nn.BatchNorm1d(256) if self.batchnorm else nn.Identity(),
=======
>>>>>>> b65379ed
            nn.Linear(num_features, 256),
            nn.ReLU(),
            nn.Dropout(p=self.dropout),
            nn.Linear(256, 1)
        )


    def forward(self, x):
        return self.resnet34(x)
    

# To test the model definition:
if __name__ == "__main__":
    image = torch.randn(4, 3, 64, 64)

    model = ResNet34()

    # input image to model
    output = model(image)<|MERGE_RESOLUTION|>--- conflicted
+++ resolved
@@ -18,28 +18,23 @@
         return self.resnet34(x)
 
 class ResNet34(nn.Module):
-<<<<<<< HEAD
     def __init__(self, num_classes=1, weights='IMAGENET1K_V1', dropout=0.3):
-=======
     def __init__(self, num_classes=1, weights='IMAGENET1K_V1', dropout=[0.3]):
->>>>>>> b65379ed
         super(ResNet34, self).__init__()
         self.resnet34 = models.resnet34(weights=None)
         num_features = self.resnet34.fc.in_features
         self.resnet34.fc = nn.Sequential(
-<<<<<<< HEAD
             nn.Linear(num_features, 256),
             nn.ReLU(),
             nn.Dropout(p=self.dropout),
             nn.Linear(256, 1)
-=======
             nn.Identity(),               # fc.0 → dummy om de index te schuiven
             nn.Linear(num_features, 256),# fc.1
             nn.ReLU(),                   # fc.2
             nn.Dropout(p=dropout[0]),    # fc.3
             nn.Linear(256, 1)            # fc.4
->>>>>>> b65379ed
         )
+
 
 
     def forward(self, x):
@@ -57,11 +52,8 @@
         # Replace the fully connected layer with a custom classification layer
         num_features = self.resnet34.fc.in_features
         self.resnet34.fc = nn.Sequential(
-<<<<<<< HEAD
+            nn.Linear(num_features, 256),
             nn.BatchNorm1d(256) if self.batchnorm else nn.Identity(),
-=======
->>>>>>> b65379ed
-            nn.Linear(num_features, 256),
             nn.ReLU(),
             nn.Dropout(p=self.dropout),
             nn.Linear(256, 1)
