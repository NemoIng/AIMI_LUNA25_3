#!/usr/bin/env bash

# Stop at first error
set -e

SCRIPT_DIR=$( cd -- "$( dirname -- "${BASH_SOURCE[0]}" )" &> /dev/null && pwd )

# Set default container name
<<<<<<< HEAD
DOCKER_IMAGE_TAG="luna25-3d-no-dropout-morerotation-20250522"
=======
DOCKER_IMAGE_TAG="resnet34-2d-no-dropout-20250521"
>>>>>>> b65379ed

# Check if an argument is provided
if [ "$#" -eq 1 ]; then
    DOCKER_IMAGE_TAG="$1"
fi

echo "=+= (Re)build the container"
source "${SCRIPT_DIR}/do_build.sh" "$DOCKER_IMAGE_TAG"

# Get the build information from the Docker image tag
build_timestamp=$( docker inspect --format='{{ .Created }}' "$DOCKER_IMAGE_TAG")

if [ -z "$build_timestamp" ]; then
    echo "Error: Failed to retrieve build information for container $DOCKER_IMAGE_TAG"
    exit 1
fi

# Format the build information to remove special characters
formatted_build_info=$(echo $build_timestamp | sed -E 's/(.*)T(.*)\..*Z/\1_\2/' | sed 's/[-,:]/-/g')

# Set the output filename with timestamp and build information
output_filename="${SCRIPT_DIR}/${DOCKER_IMAGE_TAG}_${formatted_build_info}.tar.gz"

# Save the Docker container and gzip it
echo "Saving the container as ${output_filename}. This can take a while."
docker save "$DOCKER_IMAGE_TAG" | gzip -c > "$output_filename"

echo "Container saved as ${output_filename}"<|MERGE_RESOLUTION|>--- conflicted
+++ resolved
@@ -6,11 +6,8 @@
 SCRIPT_DIR=$( cd -- "$( dirname -- "${BASH_SOURCE[0]}" )" &> /dev/null && pwd )
 
 # Set default container name
-<<<<<<< HEAD
 DOCKER_IMAGE_TAG="luna25-3d-no-dropout-morerotation-20250522"
-=======
 DOCKER_IMAGE_TAG="resnet34-2d-no-dropout-20250521"
->>>>>>> b65379ed
 
 # Check if an argument is provided
 if [ "$#" -eq 1 ]; then
