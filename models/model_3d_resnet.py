--- conflicted
+++ resolved
@@ -6,19 +6,15 @@
 class ResNet3D(nn.Module):
     def __init__(self, num_classes, input_channels=3, pretrained=True, freeze_bn=False, dropout=[0.0, 0.0]):
         super(ResNet3D, self).__init__()
-<<<<<<< HEAD
         if pretrained:
             self.model = r3d_18(weights=R3D_18_Weights.KINETICS400_V1)
         else:
-            self.model = r3d_18()
-=======
-        self.model = r3d_18(weights=None)
->>>>>>> c6bd9277
+            self.model = r3d_18(weights=None)
 
         # Modify the first conv layer to accept custom input channels
         if input_channels != 3:
             self.model.stem[0] = nn.Conv3d(input_channels, 64, kernel_size=(3, 7, 7), 
-                                           stride=(1, 2, 2), padding=(1, 3, 3), bias=False)
+                                       stride=(1, 2, 2), padding=(1, 3, 3), bias=False)
 
         # Replace the final classification layer
         if any(d > 0 for d in dropout):
